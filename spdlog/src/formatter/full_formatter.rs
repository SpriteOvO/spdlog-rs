--- conflicted
+++ resolved
@@ -5,13 +5,8 @@
     marker::PhantomData,
 };
 
-use super::LOCAL_TIME_CACHER;
 use crate::{
-<<<<<<< HEAD
-    formatter::{FmtExtraInfo, Formatter},
-=======
-    formatter::{local_time_cacher::LOCAL_TIME_CACHER, FmtExtraInfo, Formatter},
->>>>>>> 36507fb8
+    formatter::{FmtExtraInfo, Formatter, LOCAL_TIME_CACHER},
     Error, Record, StringBuf, EOL,
 };
 
