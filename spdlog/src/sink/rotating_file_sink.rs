--- conflicted
+++ resolved
@@ -862,10 +862,7 @@
                 minutes,
                 seconds,
             } => RotatorKind::TimePoint(RotatorTimePoint::new(
-<<<<<<< HEAD
                 override_now,
-=======
->>>>>>> b27d5c2a
                 self.base_path,
                 TimePoint::Duration {
                     hours,
@@ -894,11 +891,7 @@
     static BASE_LOGS_PATH: Lazy<PathBuf> = Lazy::new(|| {
         let path = TEST_LOGS_PATH.join("rotating_file_sink");
         if !path.exists() {
-<<<<<<< HEAD
             _ = fs::create_dir(&path);
-=======
-            fs::create_dir(&path).unwrap();
->>>>>>> b27d5c2a
         }
         path
     });
@@ -1220,14 +1213,7 @@
         #[test]
         fn rotate() {
             let build = |rotate_on_open| {
-<<<<<<< HEAD
-=======
-                fs::remove_dir_all(LOGS_PATH.as_path()).unwrap();
-                if !LOGS_PATH.exists() {
-                    fs::create_dir(LOGS_PATH.as_path()).unwrap();
-                }
-
->>>>>>> b27d5c2a
+
                 let hourly_sink = RotatingFileSink::builder()
                     .base_path(LOGS_PATH.join("hourly.log"))
                     .rotation_policy(RotationPolicy::Hourly)
@@ -1263,40 +1249,12 @@
                 logger
             };
 
-<<<<<<< HEAD
-=======
-            let exist_files = |file_name_prefix| {
-                let paths = fs::read_dir(LOGS_PATH.clone()).unwrap();
-
-                paths.fold(0_usize, |count, entry| {
-                    if entry
-                        .unwrap()
-                        .file_name()
-                        .to_string_lossy()
-                        .starts_with(file_name_prefix)
-                    {
-                        count + 1
-                    } else {
-                        count
-                    }
-                })
-            };
-
-            let exist_hourly_files = || exist_files("hourly");
-            let exist_duration_files = || exist_files("duration");
-            let exist_daily_files = || exist_files("daily");
-
-            const SECOND_1: Duration = Duration::from_secs(1);
-            const HOUR_1: Duration = Duration::from_secs(60 * 60);
-            const DAY_1: Duration = Duration::from_secs(60 * 60 * 24);
-
->>>>>>> b27d5c2a
+
             {
                 let logger = build(true);
                 let mut record = Record::new(Level::Info, "test log message");
                 let initial_time = record.time();
 
-<<<<<<< HEAD
                 assert_files_count("hourly", 1);
                 assert_files_count("duration", 1);
                 assert_files_count("daily", 1);
@@ -1420,40 +1378,7 @@
                 record.set_time(record.time() + HOUR_1 + SECOND_1);
                 logger.log(&record);
                 assert_files_count(prefix, 3);
-=======
-                assert_eq!(exist_hourly_files(), 1);
-                assert_eq!(exist_duration_files(), 1);
-                assert_eq!(exist_daily_files(), 1);
-
-                logger.log(&record);
-                assert_eq!(exist_hourly_files(), 1);
-                assert_eq!(exist_duration_files(), 1);
-                assert_eq!(exist_daily_files(), 1);
-
-                record.set_time(record.time() + HOUR_1 + SECOND_1);
-                logger.log(&record);
-                assert_eq!(exist_hourly_files(), 2);
-                assert_eq!(exist_duration_files(), 1);
-                assert_eq!(exist_daily_files(), 1);
-
-                record.set_time(record.time() + HOUR_1 + SECOND_1);
-                logger.log(&record);
-                assert_eq!(exist_hourly_files(), 3);
-                assert_eq!(exist_duration_files(), 2);
-                assert_eq!(exist_daily_files(), 1);
-
-                record.set_time(record.time() + SECOND_1);
-                logger.log(&record);
-                assert_eq!(exist_hourly_files(), 3);
-                assert_eq!(exist_duration_files(), 2);
-                assert_eq!(exist_daily_files(), 1);
-
-                record.set_time(initial_time + DAY_1 + SECOND_1);
-                logger.log(&record);
-                assert_eq!(exist_hourly_files(), 4);
-                assert_eq!(exist_duration_files(), 3);
-                assert_eq!(exist_daily_files(), 2);
->>>>>>> b27d5c2a
+
             }
         }
     }
